--- conflicted
+++ resolved
@@ -8,17 +8,14 @@
     "composite": true,
     "noEmit": false,
     "allowImportingTsExtensions": false,
-<<<<<<< HEAD
     "module": "ESNext",
     "moduleResolution": "bundler",
-=======
     "strict": false,
     "noUnusedLocals": false,
     "noUnusedParameters": false,
     "exactOptionalPropertyTypes": false,
     "noImplicitAny": false,
     "skipLibCheck": true,
->>>>>>> 4348d0fa
     "baseUrl": "./src",
     "paths": {
       "@/*": ["./*"]
