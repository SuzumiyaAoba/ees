--- conflicted
+++ resolved
@@ -273,33 +273,18 @@
 
     const checkRunningJobs = async () => {
       for (const directory of directories.directories) {
-<<<<<<< HEAD
         const latestJob = await apiClient.getLatestSyncJob(directory.id)
 
         // If job is running or pending, start polling
         if (latestJob && (latestJob.status === 'running' || latestJob.status === 'pending')) {
-=======
-        console.log(`Checking latest job for directory ${directory.id} (${directory.name})`)
-        const latestJob = await apiClient.getLatestSyncJob(directory.id)
-
-        console.log(`Latest job for directory ${directory.id}:`, latestJob)
-
-        // If job is running or pending, start polling
-        if (latestJob && (latestJob.status === 'running' || latestJob.status === 'pending')) {
-          console.log(`Found running job ${latestJob.id} for directory ${directory.id}, resuming polling`)
-
->>>>>>> 4f3dfad8
           // Mark as syncing
           setSyncingDirectories(prev => new Set(prev).add(directory.id))
 
           // Initialize progress
-<<<<<<< HEAD
-=======
           const initialFailedFiles: FailedFile[] = latestJob.failed_file_paths
             ? JSON.parse(latestJob.failed_file_paths) as FailedFile[]
             : []
 
->>>>>>> 4f3dfad8
           setSyncProgress(prev => ({
             ...prev,
             [directory.id]: {
@@ -309,21 +294,13 @@
               created: latestJob.created_files,
               updated: latestJob.updated_files,
               failed: latestJob.failed_files,
-<<<<<<< HEAD
-=======
               failedFiles: initialFailedFiles,
->>>>>>> 4f3dfad8
               status: latestJob.status
             }
           }))
 
           // Start polling for this job
           startPollingForJob(directory.id, latestJob.id)
-<<<<<<< HEAD
-=======
-        } else {
-          console.log(`No running job for directory ${directory.id}`)
->>>>>>> 4f3dfad8
         }
       }
     }
