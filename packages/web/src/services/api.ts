--- conflicted
+++ resolved
@@ -270,7 +270,6 @@
     } catch (error) {
       // If no job exists, return null instead of throwing
       // This is expected when checking for running jobs on page load
-<<<<<<< HEAD
       return null
     }
   }
@@ -279,11 +278,6 @@
     return this.request<{ message: string }>(`/upload-directories/${directoryId}/sync/jobs`, {
       method: 'DELETE',
     })
-=======
-      console.log(`No sync job found for directory ${directoryId}`)
-      return null
-    }
->>>>>>> 4f3dfad8
   }
 
   // File System operations
